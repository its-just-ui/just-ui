import React, { useState } from 'react'
import type { Meta, StoryObj } from '@storybook/react'
import { List, ListContainer, ListItem, ListHeader, ListFooter } from './List'

/**
 * List is a versatile component for displaying selectable or interactive items.
 *
 * ## Features
 * - **Multiple Variants**: 5 visual styles from minimal to elevated designs
 * - **Flexible Sizing**: 3 size options from small to large (sm, md, lg)
 * - **Status States**: Built-in semantic status colors for different contexts
 * - **Interactive Elements**: Support for selection, click handlers, and hover effects
 * - **Loading & Disabled States**: Handle async operations and disabled states gracefully
 * - **Compound Components**: Use ListContainer, ListItem, ListHeader, and ListFooter for full control
 * - **Form Integration**: Works seamlessly in forms with controlled/uncontrolled modes
 * - **Accessibility First**: Full ARIA support, keyboard navigation, and screen reader compatibility
 * - **Rich Content**: Support for avatars, icons, badges, and custom actions
 *
 * ## Usage
 *
 * ### Basic Usage:
 * ```tsx
 * <List items={items} />
 * <List items={items} selectable value={selected} onChange={setSelected} />
 * ```
 *
 * ### Interactive Lists:
 * ```tsx
 * <List
 *   items={items}
 *   selectable
 *   multiple
 *   onItemClick={(item) => console.log('clicked:', item)}
 *   onItemSelect={(item) => console.log('selected:', item)}
 * />
 * ```
 *
 * ### Compound Component Usage:
 * ```tsx
 * <List items={items} selectable>
 *   <ListHeader>User List</ListHeader>
 *   <ListContainer>
 *     {items.map(item => (
 *       <ListItemData key={item.id} item={item} />
 *     ))}
 *   </ListContainer>
 *   <ListFooter>Total: {items.length}</ListFooter>
 * </List>
 * ```
 *
 * ### With Custom Rendering:
 * ```tsx
 * <List
 *   items={items}
 *   renderItem={(item, isSelected) => (
 *     <div className={isSelected ? 'bg-blue-100' : ''}>
 *       <h3>{item.title}</h3>
 *       <p>{item.description}</p>
 *     </div>
 *   )}
 * />
 * ```
 */
const meta = {
  title: 'Components/List',
  component: List,
  parameters: {
    layout: 'centered',
  },
  tags: ['autodocs'],
  argTypes: {
    // Core Props
    items: {
      control: 'object',
      description: 'Array of list items to display',
      table: {
        category: 'Core Props',
        type: { summary: 'ListItemData[]' },
      },
    },
    value: {
      control: false,
      description: 'The selected item(s). Can be string, string[], or null',
      table: {
        category: 'Core Props',
        type: { summary: 'string | string[] | null' },
      },
    },
    onChange: {
      control: false,
      description: 'Callback fired when the value changes',
      table: {
        category: 'Core Props',
        type: { summary: '(value: string | string[] | null) => void' },
      },
    },
    variant: {
      control: 'select',
      options: ['default', 'bordered', 'card', 'minimal', 'elevated'],
      description: 'Visual style variant of the list',
      table: {
        category: 'Core Props',
        type: { summary: 'string' },
        defaultValue: { summary: 'default' },
      },
    },
    size: {
      control: 'select',
      options: ['sm', 'md', 'lg'],
      description: 'Size of the list component',
      table: {
        category: 'Core Props',
        type: { summary: 'string' },
        defaultValue: { summary: 'md' },
      },
    },
    status: {
      control: 'select',
      options: ['default', 'success', 'warning', 'error', 'info'],
      description: 'Status state for semantic coloring',
      table: {
        category: 'Core Props',
        type: { summary: 'string' },
        defaultValue: { summary: 'default' },
      },
    },
    disabled: {
      control: 'boolean',
      description: 'Disable the list interactions',
      table: {
        category: 'Core Props',
        type: { summary: 'boolean' },
        defaultValue: { summary: false },
      },
    },
    loading: {
      control: 'boolean',
      description: 'Show loading state with spinner',
      table: {
        category: 'Core Props',
        type: { summary: 'boolean' },
        defaultValue: { summary: false },
      },
    },
    required: {
      control: 'boolean',
      description: 'Mark as required (affects ARIA attributes)',
      table: {
        category: 'Core Props',
        type: { summary: 'boolean' },
        defaultValue: { summary: false },
      },
    },
    selectable: {
      control: 'boolean',
      description: 'Enable item selection behavior',
      table: {
        category: 'Core Props',
        type: { summary: 'boolean' },
        defaultValue: { summary: false },
      },
    },
    multiple: {
      control: 'boolean',
      description: 'Allow multiple item selections',
      table: {
        category: 'Core Props',
        type: { summary: 'boolean' },
        defaultValue: { summary: false },
      },
    },
    maxSelection: {
      control: 'number',
      description: 'Maximum number of items that can be selected',
      table: {
        category: 'Core Props',
        type: { summary: 'number' },
      },
    },

    // Content Props
    children: {
      control: false,
      description: 'Main content of the list component',
      table: {
        category: 'Content',
        type: { summary: 'React.ReactNode' },
      },
    },
    label: {
      control: 'text',
      description: 'Label text above the component',
      table: {
        category: 'Content',
        type: { summary: 'string' },
      },
    },
    helperText: {
      control: 'text',
      description: 'Helper text below the component',
      table: {
        category: 'Content',
        type: { summary: 'string' },
      },
    },
    emptyMessage: {
      control: 'text',
      description: 'Message shown when no items are available',
      table: {
        category: 'Content',
        type: { summary: 'string' },
        defaultValue: { summary: 'No items found' },
      },
    },
    loadingMessage: {
      control: 'text',
      description: 'Message shown when loading',
      table: {
        category: 'Content',
        type: { summary: 'string' },
        defaultValue: { summary: 'Loading...' },
      },
    },
    renderItem: {
      control: false,
      description: 'Custom render function for items',
      table: {
        category: 'Content',
        type: { summary: '(item: ListItemData, isSelected: boolean) => React.ReactNode' },
      },
    },

    // Event Handlers
    onItemClick: {
      control: false,
      description: 'Callback fired when an item is clicked',
      table: {
        category: 'Event Handlers',
        type: { summary: '(item: ListItemData) => void' },
      },
    },
    onItemSelect: {
      control: false,
      description: 'Callback fired when an item is selected',
      table: {
        category: 'Event Handlers',
        type: { summary: '(item: ListItemData) => void' },
      },
    },
  },
  decorators: [
    (Story) => (
      <div style={{ width: '500px' }}>
        <Story />
      </div>
    ),
  ],
} satisfies Meta<typeof List>

export default meta
type Story = StoryObj<typeof meta>

const sampleItems = [
  {
    id: '1',
    title: 'John Doe',
    description: 'Software Engineer at Tech Corp',
    avatar: (
      <div className="w-10 h-10 rounded-full bg-blue-500 text-white flex items-center justify-center">
        JD
      </div>
    ),
    badge: (
      <span className="px-2 py-1 text-xs bg-green-100 text-green-800 rounded-full">Active</span>
    ),
    action: <span>→</span>,
  },
  {
    id: '2',
    title: 'Jane Smith',
    description: 'Product Manager at Design Studio',
    avatar: (
      <div className="w-10 h-10 rounded-full bg-pink-500 text-white flex items-center justify-center">
        JS
      </div>
    ),
    badge: (
      <span className="px-2 py-1 text-xs bg-yellow-100 text-yellow-800 rounded-full">Away</span>
    ),
    action: <span>→</span>,
  },
  {
    id: '3',
    title: 'Bob Johnson',
    description: 'UX Designer at Creative Agency',
    avatar: (
      <div className="w-10 h-10 rounded-full bg-green-500 text-white flex items-center justify-center">
        BJ
      </div>
    ),
    badge: <span className="px-2 py-1 text-xs bg-red-100 text-red-800 rounded-full">Busy</span>,
    action: <span>→</span>,
  },
]

// Simple items without chips, images, or subtext
const simpleItems = [
  {
    id: '1',
    title: 'Home',
  },
  {
    id: '2',
    title: 'About',
  },
  {
    id: '3',
    title: 'Contact',
  },
  {
    id: '4',
    title: 'Services',
  },
]

const techItems = [
  {
    id: 'react',
    title: 'React',
    description: 'A JavaScript library for building user interfaces',
    icon: <span>⚛️</span>,
    badge: (
      <span className="px-2 py-1 text-xs bg-blue-100 text-blue-800 rounded-full">Popular</span>
    ),
  },
  {
    id: 'vue',
    title: 'Vue.js',
    description: 'The Progressive JavaScript Framework',
    icon: <span>💚</span>,
    badge: (
      <span className="px-2 py-1 text-xs bg-green-100 text-green-800 rounded-full">Trending</span>
    ),
  },
  {
    id: 'angular',
    title: 'Angular',
    description: 'Platform for building mobile and desktop web applications',
    icon: <span>🅰️</span>,
    badge: (
      <span className="px-2 py-1 text-xs bg-red-100 text-red-800 rounded-full">Enterprise</span>
    ),
  },
]

const statusItems = [
  {
    id: 'success',
    title: 'Success Status',
    description: 'Everything is working correctly',
    icon: <span>✅</span>,
    badge: (
      <span className="px-2 py-1 text-xs bg-green-100 text-green-800 rounded-full">Success</span>
    ),
  },
  {
    id: 'warning',
    title: 'Warning Status',
    description: 'Something needs attention',
    icon: <span>⚠️</span>,
    badge: (
      <span className="px-2 py-1 text-xs bg-yellow-100 text-yellow-800 rounded-full">Warning</span>
    ),
  },
  {
    id: 'error',
    title: 'Error Status',
    description: 'Something went wrong',
    icon: <span>❌</span>,
    badge: <span className="px-2 py-1 text-xs bg-red-100 text-red-800 rounded-full">Error</span>,
  },
]

// Wrapper component to handle state for stories
<<<<<<< HEAD
const ListWithState = (props: React.ComponentProps<typeof List>) => {
=======
interface ListWithStateProps extends React.ComponentProps<typeof List> {
  value?: string | string[] | null
}

const ListWithState = (props: ListWithStateProps) => {
>>>>>>> 6f3c842f
  const [value, setValue] = useState<string | string[] | null>(
    props.multiple ? props.value || [] : props.value || null
  )

  return <List {...props} value={value} onChange={setValue} />
}

export const Default: Story = {
  render: (args) => <ListWithState {...args} />,
  args: {
    items: sampleItems,
  },
}

export const Simple: Story = {
  render: (args) => <ListWithState {...args} />,
  args: {
    items: simpleItems,
    label: 'Simple Navigation',
  },
}

export const WithLabel: Story = {
  render: (args) => <ListWithState {...args} />,
  args: {
    items: sampleItems,
    label: 'Team Members',
    helperText: 'Select team members to invite',
  },
}

export const Selectable: Story = {
  render: (args) => <ListWithState {...args} />,
  args: {
    items: sampleItems,
    selectable: true,
    label: 'Selectable List',
  },
}

export const Multiple: Story = {
  render: (args) => <ListWithState {...args} />,
  args: {
    items: sampleItems,
    selectable: true,
    multiple: true,
    label: 'Multiple Selection',
    helperText: 'Select multiple team members (max 2)',
    maxSelection: 2,
  },
}

export const Variants: Story = {
  render: () => (
    <div className="space-y-6">
      <ListWithState items={sampleItems} variant="default" label="Default Variant" />
      <ListWithState items={sampleItems} variant="bordered" label="Bordered Variant" />
      <ListWithState items={sampleItems} variant="card" label="Card Variant" />
      <ListWithState items={sampleItems} variant="minimal" label="Minimal Variant" />
      <ListWithState items={sampleItems} variant="elevated" label="Elevated Variant" />
    </div>
  ),
}

export const Sizes: Story = {
  render: () => (
    <div className="space-y-6">
      <ListWithState items={sampleItems} size="sm" label="Small Size" />
      <ListWithState items={sampleItems} size="md" label="Medium Size" />
      <ListWithState items={sampleItems} size="lg" label="Large Size" />
    </div>
  ),
}

export const Statuses: Story = {
  render: () => (
    <div className="space-y-6">
      <ListWithState items={statusItems} status="success" label="Success Status" />
      <ListWithState items={statusItems} status="warning" label="Warning Status" />
      <ListWithState items={statusItems} status="error" label="Error Status" />
    </div>
  ),
}

export const WithIcons: Story = {
  render: () => <ListWithState items={techItems} label="Technologies with Icons" />,
}

export const Loading: Story = {
  render: () => <ListWithState loading label="Loading State" />,
}

const DisabledComponent = () => {
  const [value] = useState<string[]>(['1'])
  return (
    <List
      items={sampleItems}
      disabled
      label="Disabled List"
      helperText="This list cannot be interacted with"
      value={value}
      onChange={() => {}}
    />
  )
}

export const Disabled: Story = {
  render: () => <DisabledComponent />,
}

export const EmptyState: Story = {
  render: () => (
    <ListWithState
      items={[]}
      label="Empty List"
      emptyMessage="No items available. Add some to get started."
    />
  ),
}

export const CustomRendering: Story = {
  render: () => (
    <ListWithState
      items={sampleItems}
      label="Custom Rendered Items"
      renderItem={(item, isSelected) => (
        <div
          className={`p-4 rounded-lg ${isSelected ? 'bg-blue-100 border-blue-300' : 'bg-gray-50 border-gray-200'} border`}
        >
          <div className="flex items-center justify-between">
            <div>
              <h3 className={`font-semibold ${isSelected ? 'text-blue-900' : 'text-gray-900'}`}>
                {item.title}
              </h3>
              <p className={`text-sm ${isSelected ? 'text-blue-700' : 'text-gray-600'}`}>
                {item.description}
              </p>
            </div>
            {isSelected && <span className="text-blue-500">✓</span>}
          </div>
        </div>
      )}
    />
  ),
}

const ControlledComponent = () => {
  const [value, setValue] = useState<string | null>('1')

  return (
    <div className="space-y-4">
      <div className="flex gap-2">
        <button className="px-3 py-1 bg-gray-200 rounded" onClick={() => setValue('1')}>
          Select John
        </button>
        <button className="px-3 py-1 bg-gray-200 rounded" onClick={() => setValue('2')}>
          Select Jane
        </button>
        <button className="px-3 py-1 bg-gray-200 rounded" onClick={() => setValue(null)}>
          Clear
        </button>
      </div>
      <List
        items={sampleItems}
        value={value}
        onChange={(newValue) => setValue(newValue as string | null)}
        selectable
        label="Controlled List"
      />
      {value && (
        <p className="text-sm text-gray-600">
          Selected: {sampleItems.find((item) => item.id === value)?.title}
        </p>
      )}
    </div>
  )
}

export const Controlled: Story = {
  render: () => <ControlledComponent />,
}

const CompoundComponentsExample = () => {
  const [value, setValue] = useState<string | string[] | null>(null)

  return (
    <List items={sampleItems} value={value} onChange={setValue} label="Compound Component Usage">
      <ListHeader>Team Members</ListHeader>
      <ListContainer>
        {sampleItems.map((item) => (
          <ListItem key={item.id} item={item} />
        ))}
      </ListContainer>
      <ListFooter>Total: {sampleItems.length} members</ListFooter>
    </List>
  )
}

export const CompoundComponents: Story = {
  render: () => <CompoundComponentsExample />,
}

export const CustomStyled: Story = {
  render: () => (
    <ListWithState
      items={sampleItems}
      label="Custom Styled List"
      helperText="This demonstrates custom styling capabilities"
      className="bg-gray-50 rounded-lg p-4"
      style={{
        border: '2px solid #3b82f6',
        borderRadius: '12px',
      }}
    />
  ),
}

export const StyleVariations: Story = {
  render: () => (
    <div className="space-y-8">
      <div>
        <h3 className="text-lg font-semibold mb-4">Card Style</h3>
        <ListWithState
          items={sampleItems}
          variant="card"
          label="Card Style List"
          className="bg-white rounded-lg shadow-lg"
        />
      </div>

      <div>
        <h3 className="text-lg font-semibold mb-4">Minimal Style</h3>
        <ListWithState
          items={sampleItems}
          variant="minimal"
          label="Minimal Style List"
          className="bg-transparent"
        />
      </div>

      <div>
        <h3 className="text-lg font-semibold mb-4">Elevated Style</h3>
        <ListWithState
          items={sampleItems}
          variant="elevated"
          label="Elevated Style List"
          className="bg-white rounded-xl shadow-xl"
        />
      </div>
    </div>
  ),
}

// Example showing how to use in a form
const FormExampleComponent = () => {
  const [formData, setFormData] = useState({
    users: [] as string[],
    technologies: [] as string[],
    priority: null as string | null,
  })

  const handleSubmit = (e: React.FormEvent) => {
    e.preventDefault()
    console.log('Form submitted:', formData)
    alert(`Form submitted!\n${JSON.stringify(formData, null, 2)}`)
  }

  return (
    <form onSubmit={handleSubmit} className="space-y-6">
      <List
        items={sampleItems}
        value={formData.users}
        onChange={(value) => setFormData({ ...formData, users: value as string[] })}
        multiple
        selectable
        label="Select Team Members"
        helperText="Choose team members for the project"
      />

      <List
        items={techItems}
        value={formData.technologies}
        onChange={(value) => setFormData({ ...formData, technologies: value as string[] })}
        multiple
        selectable
        maxSelection={3}
        label="Select Technologies"
        helperText="Choose up to 3 technologies"
      />

      <List
        items={statusItems}
        value={formData.priority}
        onChange={(value) => setFormData({ ...formData, priority: value as string | null })}
        selectable
        label="Priority Level"
        helperText="Select the priority level"
      />

      <div className="flex gap-4">
        <button
          type="submit"
          className="px-4 py-2 bg-blue-600 text-white rounded hover:bg-blue-700"
        >
          Submit
        </button>
        <button
          type="button"
          onClick={() => setFormData({ users: [], technologies: [], priority: null })}
          className="px-4 py-2 bg-gray-200 text-gray-700 rounded hover:bg-gray-300"
        >
          Reset
        </button>
      </div>
    </form>
  )
}

export const FormExample: Story = {
  render: () => <FormExampleComponent />,
}<|MERGE_RESOLUTION|>--- conflicted
+++ resolved
@@ -382,15 +382,7 @@
 ]
 
 // Wrapper component to handle state for stories
-<<<<<<< HEAD
 const ListWithState = (props: React.ComponentProps<typeof List>) => {
-=======
-interface ListWithStateProps extends React.ComponentProps<typeof List> {
-  value?: string | string[] | null
-}
-
-const ListWithState = (props: ListWithStateProps) => {
->>>>>>> 6f3c842f
   const [value, setValue] = useState<string | string[] | null>(
     props.multiple ? props.value || [] : props.value || null
   )
